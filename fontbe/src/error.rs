--- conflicted
+++ resolved
@@ -52,13 +52,10 @@
     InvalidTableBytes(Tag),
     #[error("Missing directory:{0}")]
     MissingDirectory(PathBuf),
-<<<<<<< HEAD
+    #[error("Variation model error in '{0}': {1}")]
+    VariationModelError(GlyphName, VariationModelError),
     #[error("Missing file:{0}")]
     FileExpected(PathBuf),
-=======
-    #[error("Variation model error in '{0}': {1}")]
-    VariationModelError(GlyphName, VariationModelError),
->>>>>>> aa0d74af
 }
 
 #[derive(Debug)]
