[workspace.dependencies]

bincode = "1.3.3"
serde = {version = "1.0", features = ["derive"] }
serde_yaml = "0.9.14"

thiserror = "1.0.37"

log = "0.4"
env_logger = "0.10.0"

parking_lot = "0.12.1"

fea-rs = "0.18.0"
font-types = { version = "0.4.0", features = ["serde"] }
read-fonts = "0.12.0"
write-fonts = { version = "0.17.0", features = ["serde"] }
skrifa = "0.11.0"

bitflags = "2.0"
chrono = { version = "0.4.24", features = ["serde"] }
filetime = "0.2.18"
indexmap = "1.9.2"
kurbo = { version = "0.10.2", features = ["serde"] }
ordered-float = { version = "4.1.0", features = ["serde"] }
smol_str = { version = "0.1.24", features = ["serde"] }
quick-xml = { version = "0.29.0", features = ["serialize"] }
regex = "1.7.1"

# dev dependencies
diff = "0.1.12"
ansi_term = "0.12.1"
tempfile = "3.3.0"
more-asserts = "0.3.1"
pretty_assertions = "1.3.0"
temp-env = "0.3.3"

[workspace]

resolver = "2"

members = [
    "fontdrasil",
    "fontbe",
    "fontir",
    "glyphs-reader",
    "glyphs2fontir",
    "ufo2fontir",
    "fontc",
<<<<<<< HEAD
]

# Local copy
[patch.crates-io]
font-types =  { path = "../fontations/font-types" }
read-fonts =  { path = "../fontations/read-fonts" }
write-fonts = { path = "../fontations/write-fonts" }
skrifa =  { path = "../fontations/skrifa" }
fea-rs = { path = "../fea-rs/fea-rs" }
=======
    "fea-rs",
    "fea-lsp",
]
>>>>>>> 65578d73
<|MERGE_RESOLUTION|>--- conflicted
+++ resolved
@@ -47,7 +47,8 @@
     "glyphs2fontir",
     "ufo2fontir",
     "fontc",
-<<<<<<< HEAD
+    "fea-rs",
+    "fea-lsp",
 ]
 
 # Local copy
@@ -56,9 +57,4 @@
 read-fonts =  { path = "../fontations/read-fonts" }
 write-fonts = { path = "../fontations/write-fonts" }
 skrifa =  { path = "../fontations/skrifa" }
-fea-rs = { path = "../fea-rs/fea-rs" }
-=======
-    "fea-rs",
-    "fea-lsp",
-]
->>>>>>> 65578d73
+fea-rs = { path = "../fea-rs/fea-rs" }