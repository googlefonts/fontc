//! Helps manipulate variation data.
use std::{
    cmp::Ordering,
    collections::{BTreeMap, HashMap, HashSet},
    fmt::{Debug, Display},
    ops::{Mul, Sub},
};

use font_types::{F2Dot14, Tag};
use log::{log_enabled, trace};
use ordered_float::OrderedFloat;
use serde::{Deserialize, Serialize};
use thiserror::Error;
use write_fonts::tables::variations::RegionAxisCoordinates;

use crate::{
    coords::{NormalizedCoord, NormalizedLocation},
    error::VariationModelError,
    ir::Axis,
};

const ZERO: OrderedFloat<f32> = OrderedFloat(0.0);
const ONE: OrderedFloat<f32> = OrderedFloat(1.0);

/// A model of how variation space is subdivided into regions to create deltas.
///
/// Given a set of master locations, figures out a set of regions and the weights each
/// region assigns to each master. This enables us to compute deltas for variation stores.
///
/// See `class VariationModel` in <https://github.com/fonttools/fonttools/blob/main/Lib/fontTools/varLib/models.py>
#[derive(Serialize, Deserialize, Debug, Clone, PartialEq, Eq)]
pub struct VariationModel {
    pub default: NormalizedLocation,

    /// Non-point axes
    axes: Vec<Axis>,
    axis_tags: HashSet<Tag>,

    // TODO: why isn't this a Map<Loc, Region>
    // All Vec's have same length and items at the same index refer to the same master
    // Which sounds a *lot* like we should have a Vec or Map of Some Struct.
    locations: Vec<NormalizedLocation>,
    influence: Vec<VariationRegion>,

    // [n] gives a vec of (master index, scale for deltas from that master)
    delta_weights: Vec<Vec<(usize, OrderedFloat<f32>)>>,
}

impl VariationModel {
    /// Create a model of variation space subdivision suitable for delta construction.
    ///
    /// Locations should be points in variation space where we wish to define something, such as a
    /// glyph instance.
    ///
    /// Axis order should reflect the importance of the axis.
    pub fn new(
        locations: HashSet<NormalizedLocation>,
        axes: Vec<Axis>,
    ) -> Result<Self, VariationModelError> {
        for axis in axes.iter() {
            if axis.is_point() {
                return Err(VariationModelError::PointAxis(axis.tag));
            }
        }

        let axis_tags = axes.iter().map(|a| a.tag).collect::<HashSet<_>>();

        let default = axes
            .iter()
            .map(|axis| (axis.tag, NormalizedCoord::new(ZERO)))
            .collect();

        let mut expanded_locations = HashSet::new();
        for mut location in locations.into_iter() {
            // Make sure locations are defined on all axes we know of, and only axes we know of
            location.retain(|tag, _| axis_tags.contains(tag));

            // Fill in missing axis positions with 0
            for axis in axes.iter() {
                if !location.contains(axis.tag) {
                    location.insert(axis.tag, NormalizedCoord::new(0.0));
                }
            }

            expanded_locations.insert(location);
        }

        // sort locations such that [i..N] cannot influence [0..i-1]
        let axis_order = axes.iter().map(|a| a.tag).collect();
        let mut locations: Vec<_> = expanded_locations.into_iter().collect();
        let sorting_hat = LocationSortingHat::new(&locations, &axis_order);
        locations.sort_by_cached_key(|loc| sorting_hat.key_for(loc));

        let regions = regions_for(&axis_order, &locations);
        let influence = master_influence(&axis_order, &regions);
        let delta_weights = delta_weights(&locations, &influence);

        if log::log_enabled!(log::Level::Trace) {
            trace!("Model");
            for (loc, region) in locations.iter().zip(regions.iter().as_ref()) {
                trace!("  {loc:?} {region:?}");
            }
        }

        Ok(VariationModel {
            default,
            axes,
            axis_tags,
            locations,
            influence,
            delta_weights,
        })
    }

    pub fn empty() -> Self {
        VariationModel {
            default: NormalizedLocation::new(),
            axes: Vec::new(),
            axis_tags: HashSet::new(),
            locations: Vec::new(),
            influence: Vec::new(),
            delta_weights: Vec::new(),
        }
    }

    pub fn locations(&self) -> impl Iterator<Item = &NormalizedLocation> {
        self.locations.iter()
    }

    /// Convert absolute positions at master locations to offsets.
    ///
    /// <ul>
    ///     <li>All keys in points must be known to the variation model.</li>
    ///     <li>All point vectors must have the same length.</li>
    ///     <li>A point vector for the default location is required</li>
    /// </ul>
    ///
    /// Note that it is NOT required to provide a point sequence for every location known
    /// to the variation model.
    ///
    /// P is the point type, meant to be absolute position in 1 or 2 dimensional space.
    /// V is the vector type.
    ///
    /// For 2d [kurbo::Point] and [kurbo::Vec2] would be typical choices. For 1d a floating
    /// point primitive should suffice.
    ///
    /// Returns a delta, as the vector type, for every input point. Intended use is to support
    /// construction of a variation store.
    ///
    /// Rust version of <https://github.com/fonttools/fonttools/blob/3b9a73ff8379ab49d3ce35aaaaf04b3a7d9d1655/Lib/fontTools/varLib/models.py#L449-L461>
    pub fn deltas<P, V>(
        &self,
        point_seqs: &HashMap<NormalizedLocation, Vec<P>>,
    ) -> Result<Vec<(VariationRegion, Vec<V>)>, DeltaError>
    where
        P: Copy + Default + Sub<P, Output = V>,
        V: Copy + Mul<f64, Output = V> + Sub<V, Output = V>,
    {
        if point_seqs.is_empty() {
            return Ok(Vec::new());
        }

        let point_seqs: HashMap<_, _> = point_seqs
            .iter()
            .map(|(loc, seq)| {
                let mut loc = loc.clone();
                loc.retain(|tag, _| self.axis_tags.contains(tag));
                (loc, seq)
            })
            .collect();

        for loc in point_seqs.keys() {
            if !self.locations.contains(loc) {
                return Err(DeltaError::UnknownLocation(loc.clone()));
            }
        }

        // we know point_seqs is non-empty
        let point_seq_len = point_seqs.values().next().unwrap().len();
        if point_seqs.values().any(|pts| pts.len() != point_seq_len) {
            return Err(DeltaError::InconsistentNumbersOfPoints);
        }

        let mut result: Vec<(VariationRegion, Vec<V>)> = Vec::new();
        let mut model_idx_to_result_idx = HashMap::new();

        // The fields of self are sorted such that[i] is only influenced by[i+1..N]
        // so we know subsequent spins won't invalidate our delta if we go in the same order
        for (model_idx, region, points) in self
            .influence
            .iter()
            .zip(self.locations.iter())
            .enumerate()
            .filter_map(|(idx, (region, loc))| {
                point_seqs.get(loc).map(|points| (idx, region, points))
            })
        {
            let master_influences = &self.delta_weights[model_idx];
            let mut deltas = Vec::with_capacity(points.len());

            for (idx, point) in points.iter().enumerate() {
                let initial_vector: V = *point - Default::default();
                deltas.push(
                    // Find other masters that are active (have influence)
                    // Any master with influence on us was processed already so we can get that masters
                    // deltas from the results so far. If we subtract away all such influences what's
                    // left is the delta to take us to point.
                    master_influences
                        .iter()
                        .filter_map(|(master_idx, master_weight)| {
                            let Some(result_idx) = model_idx_to_result_idx.get(master_idx) else {
                                return None;
                            };
                            let Some((_, master_deltas)): Option<&(VariationRegion, Vec<V>)> = result.get(*result_idx) else {
                                return None;
                            };
                            let Some(delta) = master_deltas.get(idx) else {
                                return None;
                            };
                            Some((delta, master_weight.into_inner()))
                        })
                        .fold(initial_vector, |acc, (other, other_weight)| {
                            acc - *other * other_weight.into()
                        }),
                );
            }
            model_idx_to_result_idx.insert(model_idx, result.len());
            result.push((region.clone(), deltas));
        }

        Ok(result)
    }
}

#[derive(Error, Debug)]
pub enum DeltaError {
    #[error("The default must have a point sequence")]
    DefaultUndefined,
    #[error("Every point sequence must have the same length")]
    InconsistentNumbersOfPoints,
    #[error("{0:?} is not present in the variation model")]
    UnknownLocation(NormalizedLocation),
}

/// Gryffindor!
///
/// Sorts locations, and thus the resulting regions, based on the intuition that from most
/// to least influential are the default master, then corner masters, and finally
/// any other masters (sometimes referred to as knockout or fixup masters). This is computed
/// based on the master location being offset from default on fewer axes rather than more
///
/// * This is [LocationSortKey.rank] and [LocationSortKey.on_axis_points]
/// * The default master will thus come first, followed by any masters directly on axes
/// * For example, if default is weight 400, width 100 then the master at weight 700, width 100
///   will sort before the master at weight 700, weight 75
///
/// Additional sorting is applied after this to ensure a deteriministic order in case of ties.
///
/// This algorithm started in MutatorMath and was subsequently modified in FontTools.
///
/// This is a Rust version of FontTools getMasterLocationsSortKeyFunc.
/// <https://github.com/fonttools/fonttools/blob/2f1f5e5e7be331d960a0e30d537c2b4c70d89285/Lib/fontTools/varLib/models.py#L295>
struct LocationSortingHat<'a> {
    axis_order: &'a Vec<Tag>,
    on_axis_points: HashMap<Tag, HashSet<NormalizedCoord>>,
}

impl<'a> LocationSortingHat<'a> {
    fn new(locations: &[NormalizedLocation], axis_order: &'a Vec<Tag>) -> LocationSortingHat<'a> {
        // Location is on-axis if it has exactly 1 non-zero coordinate
        let mut on_axis_points: HashMap<Tag, HashSet<NormalizedCoord>> = HashMap::new();
        'location: for location in locations {
            let mut on_axis: Option<(Tag, NormalizedCoord)> = None;
            for (tag, pos) in location.iter() {
                if pos.into_inner() == ZERO {
                    continue;
                }
                if on_axis.is_some() {
                    continue 'location; // multiple non-zero coords, bail out
                }
                on_axis = Some((*tag, *pos));
            }
            if let Some((tag, pos)) = on_axis {
                on_axis_points.entry(tag).or_default().insert(pos);
            }
        }
        LocationSortingHat {
            axis_order,
            on_axis_points,
        }
    }

    fn key_for(&self, location: &NormalizedLocation) -> LocationSortKey {
        let mut rank = 0;
        let mut on_axis_points: i16 = 0;
        let mut ordered_axes = Vec::new();
        let mut non_zero_axes = Vec::new();

        // Score the index of the axis for any axis with non-zero value in the user specified axis order
        let mut known_axes = Vec::new();
        for (idx, tag) in self.axis_order.iter().enumerate() {
            if location.has_non_zero(*tag) {
                known_axes.push(idx);
                ordered_axes.push(*tag);
            }
        }

        for (tag, pos) in location.iter() {
            if pos.into_inner() != ZERO {
                // Rank is the # of axes with non-zero values
                rank += 1;

                // Score more than the max allowable axes for any axis with non-zero value that has no user-specified order
                // This shouldn't hapen because it's an AxesWithoutAssignedOrder error in ctor, retained
                // because I want key_for to be infallible.
                if !self.axis_order.contains(tag) {
                    known_axes.push(0x10000);
                }

                non_zero_axes.push(*tag);
            }
            // score -1 for every axis position that matches a location that was directly on an axis
            on_axis_points += self
                .on_axis_points
                .get(tag)
                .map(|on_axis| on_axis.get(pos).map_or(0, |_| -1))
                .unwrap_or_default();
        }

        let mut unordered_axes: Vec<Tag> = non_zero_axes
            .into_iter()
            .filter(|tag| !ordered_axes.contains(tag))
            .collect();
        unordered_axes.sort();
        ordered_axes.extend(unordered_axes);

        let axis_value_signs = ordered_axes
            .iter()
            .map(|tag| {
                location
                    .get(*tag)
                    .map(|coord| match coord.into_inner().cmp(&ZERO) {
                        Ordering::Greater => 1_i8,
                        Ordering::Less => -1_i8,
                        Ordering::Equal => 0_i8,
                    })
                    .unwrap_or_default()
            })
            .collect();

        let axis_value_abs = ordered_axes
            .iter()
            .map(|tag| {
                location
                    .get(*tag)
                    .map(|coord| OrderedFloat(coord.into_inner().abs()))
                    .unwrap_or_default()
            })
            .collect();

        let result = LocationSortKey {
            rank,
            on_axis_points,
            known_axes,
            ordered_axes,
            axis_value_signs,
            axis_value_abs,
        };
        trace!("key for {:?} is {:?}", location, result);

        result
    }
}

/// Sort key for a location.
///
/// Only axes with a non-zero normalized value are of interest.
///
/// <https://github.com/fonttools/fonttools/blob/2f1f5e5e7be331d960a0e30d537c2b4c70d89285/Lib/fontTools/varLib/models.py#L326>
#[derive(Debug, PartialEq, Eq, PartialOrd, Ord)]
struct LocationSortKey {
    // 1 for every non-zero entry in the map
    rank: usize,
    // -1 for every axis:value entry in location where a location exists whose only non-zero
    // position is on axis at value. That is, a location exists that is directly on the axis there.
    on_axis_points: i16,
    // index in user-specified axis order, otherwise score 0x10000 (65536)
    known_axes: Vec<usize>,
    // ordered list of axis in location
    ordered_axes: Vec<Tag>,
    // signs of positions on axes in ordered_axes order
    axis_value_signs: Vec<i8>,
    // abs values of positions on axes in ordered_axes order
    axis_value_abs: Vec<OrderedFloat<f32>>,
}

/// A chunk of variation space characterized by a set of per-axis tents.
#[derive(Serialize, Deserialize, Default, Debug, Clone, PartialEq, Eq)]
pub struct VariationRegion {
    axis_tents: BTreeMap<Tag, Tent>,
    active_axes: HashSet<Tag>,
}

impl VariationRegion {
    fn new() -> Self {
        Self::default()
    }

    /// The scalar multiplier for the provided location for this region
    ///
    /// In Python, supportScalar. We only implement the ot=True, extrapolate=False paths.
    /// <https://github.com/fonttools/fonttools/blob/2f1f5e5e7be331d960a0e30d537c2b4c70d89285/Lib/fontTools/varLib/models.py#L123>.
    pub fn scalar_at(&self, location: &NormalizedLocation) -> OrderedFloat<f32> {
        let scalar = self.axis_tents.iter().filter(|(_, ar)| ar.validate()).fold(
            ONE,
            |scalar, (tag, tent)| {
                let v = location
                    .get(*tag)
                    .map(|v| v.into_inner())
                    .unwrap_or_default();
                let min = tent.min.into_inner();
                let peak = tent.peak.into_inner();
                let max = tent.max.into_inner();

                // If we're at the peak by definition we have full influence
                if v == peak {
                    return scalar; // *= 1
                }

                // If the Tent is 0,0,0 it's always in full effect
                if (min, peak, max) == (ZERO, ZERO, ZERO) {
                    return scalar; // *= 1
                }

                if v <= min || max <= v {
                    trace!(
                        "  {:?} => 0 due to {} {:?} at {:?}",
                        self,
                        tag,
                        tent,
                        location
                    );
                    return ZERO;
                }

                let subtract_me = if v < peak {
                    tent.min.into_inner()
                } else {
                    tent.max.into_inner()
                };
                scalar * (v - subtract_me) / (peak - subtract_me)
            },
        );
        scalar
    }

    pub fn insert(&mut self, tag: Tag, tent: Tent) {
        if tent.has_non_zero() {
            self.active_axes.insert(tag);
        }
        self.axis_tents.insert(tag, tent);
    }

    pub fn iter(&self) -> impl Iterator<Item = (&Tag, &Tent)> {
        self.axis_tents.iter()
    }

    pub fn is_default(&self) -> bool {
        self.active_axes.is_empty()
    }

    pub fn get(&self, tag: &Tag) -> Option<&Tent> {
        self.axis_tents.get(tag)
    }
}

/// The min/peak/max of a masters influence.
///
/// Visualize as a tent of influence, starting at min, peaking at peak,
/// and dropping off to zero at max.
#[derive(Serialize, Deserialize, Clone, PartialEq, Eq)]
pub struct Tent {
    pub min: NormalizedCoord,
    pub peak: NormalizedCoord,
    pub max: NormalizedCoord,
}

impl Tent {
    pub fn new(mut min: NormalizedCoord, peak: NormalizedCoord, mut max: NormalizedCoord) -> Self {
        let zero = NormalizedCoord::new(0.0);
        if peak > zero {
            min = zero;
        } else {
            max = zero;
        }
        Tent { min, peak, max }
    }

    pub fn zeroes() -> Tent {
        let zero = NormalizedCoord::new(0.0);
        Tent::new(zero, zero, zero)
    }

    /// OT-specific validation of whether we could have any influence
    ///
    /// (0,0,0) IS valid, meaning apply my deltas at full scale always
    ///
    /// <https://github.com/fonttools/fonttools/blob/2f1f5e5e7be331d960a0e30d537c2b4c70d89285/Lib/fontTools/varLib/models.py#L162>
    fn validate(&self) -> bool {
        let min = self.min.into_inner();
        let peak = self.peak.into_inner();
        let max = self.max.into_inner();

        if min > peak || peak > max {
            return false;
        }
        if min < ZERO && max > ZERO {
            return false;
        }
        true
    }

    pub fn has_non_zero(&self) -> bool {
        let zero = NormalizedCoord::new(0.0);
        (zero, zero, zero) != (self.min, self.peak, self.max)
    }

    /// Create an equivalent [RegionAxisCoordinates] instance.
    pub fn to_region_axis_coords(&self) -> RegionAxisCoordinates {
        RegionAxisCoordinates {
            start_coord: F2Dot14::from_f32(self.min.to_f32()),
            peak_coord: F2Dot14::from_f32(self.peak.to_f32()),
            end_coord: F2Dot14::from_f32(self.max.to_f32()),
        }
    }
}

impl Debug for Tent {
    fn fmt(&self, f: &mut std::fmt::Formatter<'_>) -> std::fmt::Result {
        f.write_fmt(format_args!("{self}"))
    }
}

impl Display for Tent {
    fn fmt(&self, f: &mut std::fmt::Formatter<'_>) -> std::fmt::Result {
        let comment = if self.validate() { "" } else { " (invalid)" };
        f.write_fmt(format_args!(
            "Tent {{{}, {}, {}{}}}",
            self.min.into_inner(),
            self.peak.into_inner(),
            self.max.into_inner(),
            comment
        ))?;
        Ok(())
    }
}

impl From<(f32, f32, f32)> for Tent {
    fn from(value: (f32, f32, f32)) -> Self {
        Tent::new(
            NormalizedCoord::new(value.0),
            NormalizedCoord::new(value.1),
            NormalizedCoord::new(value.2),
        )
    }
}

/// Split space into regions.
///
/// VariationModel::_locationsToRegions in Python.
/// <https://github.com/fonttools/fonttools/blob/2f1f5e5e7be331d960a0e30d537c2b4c70d89285/Lib/fontTools/varLib/models.py#L416>
fn regions_for(axis_order: &[Tag], locations: &[NormalizedLocation]) -> Vec<VariationRegion> {
    let mut minmax = HashMap::<Tag, (NormalizedCoord, NormalizedCoord)>::new();
    for location in locations.iter() {
        for (tag, value) in location.iter() {
            let (min, max) = minmax.entry(*tag).or_default();
            if value < min {
                *min = *value;
            }
            if value > max {
                *max = *value;
            }
        }
    }

    locations
        .iter()
        .map(|location| {
            let mut region = VariationRegion::new();
            for tag in axis_order {
                // We expand locations to cover all axes so this is safe
                let value = location.get(*tag).unwrap();

                // Python just scrubs 0's out of the location's. We elect to store representative tents.
                let (min, max) = if value.into_inner() == ZERO {
                    (NormalizedCoord::new(ZERO), NormalizedCoord::new(ZERO))
                } else {
                    *minmax.get(tag).unwrap()
                };
                region.insert(*tag, Tent::new(min, value, max));
            }
            region
        })
        .collect()
}

/// Compute the influence of each master, if any, on each region.
///
/// The regions must have been sorted by the [LocationSortingHat] as this ensures
/// that for each region we only need to look at preceeding regions for overlaps.
///
/// VariationModel::_computeMasterSupports in Python.
/// <https://github.com/fonttools/fonttools/blob/2f1f5e5e7be331d960a0e30d537c2b4c70d89285/Lib/fontTools/varLib/models.py#L360>
fn master_influence(axis_order: &[Tag], regions: &[VariationRegion]) -> Vec<VariationRegion> {
    let mut influence: Vec<VariationRegion> = Vec::new();
    for region in regions.iter() {
        let mut region = region.clone();
        // Walk over the previous masters accummulated so far.
        // The Python version here iterates over the previous regions[:i], and these might have
        // been modified in a previous iteration (the latter is important for the algorithm to work);
        // in Rust, we can't at the same time borrow regions.iter_mut() mutably in the outer loop and
        // then again borrow regions[..i].iter() immutably in the inner one. Instead, in the inner
        // loop we iterate over the master influences computed so far, which is a distinct vector.
        for prev_region in influence.iter() {
            if region.active_axes != prev_region.active_axes {
                continue;
            }
            // If prev doesn't overlap current we aren't interested
            let overlap = region.iter().all(|(axis_name, tent)| {
                let prev_peak = prev_region.axis_tents[axis_name].peak;
                prev_peak == tent.peak || (tent.min < prev_peak && prev_peak < tent.max)
            });
            if !overlap {
                continue;
            }

            // As in Python version, split the box for the new master in the direction with the
            // largest range ratio. Cut across multiple axes if they have the largest equal ratio.
            // https://github.com/fonttools/fonttools/commit/7ee81c8821671157968b097f3e55309a1faa511e#commitcomment-31054804
            let mut axis_regions: HashMap<Tag, Tent> = HashMap::new();
            let mut best_ratio = OrderedFloat(-1.0);
            for tag in axis_order.iter() {
                if !region.active_axes.contains(tag) {
                    continue;
                }
                let prev_peak = prev_region.axis_tents[tag].peak;
                let mut axis_region = region.axis_tents[tag].clone();
                let ratio;
                match prev_peak.cmp(&axis_region.peak) {
                    Ordering::Less => {
                        ratio = (prev_peak - axis_region.peak).into_inner()
                            / (axis_region.min - axis_region.peak).into_inner();
                        axis_region.min = prev_peak;
                    }
                    Ordering::Greater => {
                        ratio = (prev_peak - axis_region.peak).into_inner()
                            / (axis_region.max - axis_region.peak).into_inner();
                        axis_region.max = prev_peak;
                    }
                    Ordering::Equal => continue, // can't split in this direction
                }
                if ratio > best_ratio {
                    axis_regions.clear();
                    best_ratio = ratio;
                }
                if ratio == best_ratio {
                    axis_regions.insert(*tag, axis_region);
                }
            }
<<<<<<< HEAD
            for (tag, tent) in axis_regions {
                region.insert(tag, tent);
=======
            // Weird things happen when the regions aren't formed in the axis order
            for tag in axis_order {
                region.insert(*tag, axis_regions.remove(tag).unwrap_or_else(Tent::zeroes));
>>>>>>> 927d330f
            }
        }
        influence.push(region);
    }
    influence
}

/// Figure out the multipliers to use when applying for deltas from masters.
///
/// VariationModel::_computeDeltaWeights in Python.
/// <https://github.com/fonttools/fonttools/blob/2f1f5e5e7be331d960a0e30d537c2b4c70d89285/Lib/fontTools/varLib/models.py#L438>
fn delta_weights(
    locations: &[NormalizedLocation],
    influencers: &[VariationRegion],
) -> Vec<Vec<(usize, OrderedFloat<f32>)>> {
    if log_enabled!(log::Level::Trace) {
        for (l, i) in locations.iter().zip(influencers) {
            trace!("{:?}", l);
            for (axis_name, tent) in i.iter() {
                trace!("  {} {}", axis_name, tent);
            }
        }
    }
    trace!("Delta Weights");
    let mut weights = Vec::new();
    for (loc_idx, location) in locations.iter().enumerate() {
        weights.push(
            influencers[..loc_idx]
                .iter()
                .enumerate()
                .filter_map(|(inf_idx, influence)| {
                    let scalar = influence.scalar_at(location);
                    if scalar == ZERO {
                        trace!(
                            "  no influence: {} {:?} at {:?}",
                            inf_idx,
                            influence,
                            location
                        );
                        return None;
                    }
                    Some((inf_idx, scalar))
                })
                .collect(),
        );
        trace!("  {} {:?}", loc_idx, weights.last().unwrap());
    }
    weights
}

#[cfg(test)]
mod tests {
    use std::{
        collections::{HashMap, HashSet},
        str::FromStr,
    };

    use font_types::Tag;
    use kurbo::{Point, Vec2};
    use ordered_float::OrderedFloat;

    use pretty_assertions::assert_eq;

    use crate::{
        coords::{CoordConverter, DesignCoord, NormalizedCoord, NormalizedLocation, UserCoord},
        ir::Axis,
        variations::ONE,
    };

    use super::{VariationModel, VariationRegion};

    fn axis(tag: &str) -> Axis {
        let (name, tag, min, default, max) = match tag {
            "wght" => ("Weight", "wght", 300, 400, 700),
            "wdth" => ("Width", "wdth", 75, 100, 125),
            "ital" => ("Italic", "ital", 0, 0, 1),
            "foo" => ("Foo", "foo ", -1, 0, 1),
            "bar" => ("Bar", "bar ", -1, 0, 1),
            _ => panic!("No definition for {tag}, add it?"),
        };
        let min = UserCoord::new(min as f32);
        let default = UserCoord::new(default as f32);
        let max = UserCoord::new(max as f32);
        Axis {
            name: name.to_string(),
            tag: Tag::from_str(tag).unwrap(),
            min,
            default,
            max,
            hidden: false,
            converter: CoordConverter::new(
                vec![
                    (min, DesignCoord::new(min.into_inner())),
                    (default, DesignCoord::new(default.into_inner())),
                    (max, DesignCoord::new(max.into_inner())),
                ],
                1,
            ),
        }
    }

    fn norm_loc(positions: &[(&str, f32)]) -> NormalizedLocation {
        positions
            .iter()
            .map(|(tag, value)| (Tag::from_str(tag).unwrap(), NormalizedCoord::new(*value)))
            .collect()
    }

    fn default_master_weight() -> Vec<(usize, OrderedFloat<f32>)> {
        // no locations are contributing deltas
        Vec::new()
    }

    /// Python
    /// >>> supportScalar({}, {})
    /// 1.0
    #[test]
    fn scalar_at_default_for_default() {
        let loc = NormalizedLocation::new();
        assert_eq!(ONE, VariationRegion::new().scalar_at(&loc));
    }

    /// Python
    /// >>> supportScalar({'wght':.2}, {})
    /// 1.0
    #[test]
    fn scalar_at_off_default_for_default() {
        let loc = norm_loc(&[("wght", 0.2)]);
        assert_eq!(ONE, VariationRegion::new().scalar_at(&loc));
    }

    /// Python
    /// >>> supportScalar({'wght':.2}, {'wght':(0,2,3)})
    /// 0.1
    #[test]
    fn scalar_at_off_default_for_simple_weight() {
        let loc = norm_loc(&[("wght", 0.2)]);
        let mut region = VariationRegion::new();
        region.insert(Tag::from_str("wght").unwrap(), (0.0, 2.0, 3.0).into());
        assert_eq!(OrderedFloat(0.1), region.scalar_at(&loc));
    }

    /// Python
    /// >>> supportScalar({'wght':2.5}, {'wght':(0,2,4)})
    /// 0.75
    #[test]
    fn scalar_at_for_weight() {
        let loc = norm_loc(&[("wght", 2.5)]);
        let mut region = VariationRegion::new();
        region.insert(Tag::from_str("wght").unwrap(), (0.0, 2.0, 4.0).into());
        assert_eq!(OrderedFloat(0.75), region.scalar_at(&loc));
    }

    /// Python
    /// >>> supportScalar({'wght':2.5, 'wdth':0}, {'wght':(0,2,4), 'wdth':(-1,0,+1)})
    /// 0.75
    /// Note that under font rules a peak of 0 means no influence
    #[test]
    fn scalar_at_for_weight_width_fixup() {
        let loc = norm_loc(&[("wght", 2.5), ("wdth", 0.0)]);
        let mut region = VariationRegion::new();
        region.insert(Tag::from_str("wght").unwrap(), (0.0, 2.0, 4.0).into());
        region.insert(Tag::from_str("wdth").unwrap(), (-1.0, 0.0, 1.0).into());
        assert_eq!(OrderedFloat(0.75), region.scalar_at(&loc));
    }

    /// Python
    /// >>> supportScalar({'wght':1, 'wdth':1}, {'wght':(0, 1, 1)})
    /// 1.0
    #[test]
    fn scalar_at_for_weight_width_corner() {
        let loc = norm_loc(&[("wght", 1.0), ("wdth", 1.0)]);
        let mut region = VariationRegion::new();
        region.insert(Tag::from_str("wght").unwrap(), (0.0, 1.0, 1.0).into());
        assert_eq!(OrderedFloat(1.0), region.scalar_at(&loc));
    }

    /// >>> models.VariationModel([{'wght':0}]).locations
    /// [{}]
    /// >>> pprint(models.VariationModel([{'wght':0}]).deltaWeights)
    /// [{}]
    #[test]
    fn delta_weights_for_static_family_one_axis() {
        let loc = NormalizedLocation::new();
        let locations = HashSet::from([loc]);
        let axes = vec![axis("wght")];
        let model = VariationModel::new(locations, axes).unwrap();

        assert_eq!(vec![norm_loc(&[("wght", 0.0)])], model.locations);
        assert_eq!(vec![default_master_weight()], model.delta_weights);
    }

    /// >>> models.VariationModel([{'wght':0, 'ital': 0, 'wdth': 0}]).locations
    /// [{}]
    /// >>> pprint(models.VariationModel([{'wght':0, 'ital': 0, 'wdth': 0}]).deltaWeights)
    /// [{}]
    #[test]
    fn delta_weights_for_static_family_many_axes() {
        let loc = norm_loc(&[("wght", 0.0), ("ital", 0.0), ("wdth", 0.0)]);
        let locations = HashSet::from([loc.clone()]);
        let axes = vec![axis("wdth"), axis("wght"), axis("ital")];
        let model = VariationModel::new(locations, axes).unwrap();

        assert_eq!(vec![loc], model.locations);
        assert_eq!(vec![default_master_weight()], model.delta_weights);
    }

    /// # two-master weight family
    /// >>> models.VariationModel([{'wght':0}, {'wght': 1}]).locations
    /// [{}, {'wght': 1}]
    /// >>> pprint(models.VariationModel([{'wght':0}, {'wght': 1}]).deltaWeights)
    /// [{}, {0: 1.0}]
    #[test]
    fn delta_weights_for_2_master_weight_variable_family() {
        let weight_0 = norm_loc(&[("wght", 0.0)]);
        let weight_1 = norm_loc(&[("wght", 1.0)]);
        let locations = HashSet::from([weight_1.clone(), weight_0.clone()]);
        let axes = vec![axis("wght")];
        let model = VariationModel::new(locations, axes).unwrap();

        assert_eq!(vec![weight_0, weight_1], model.locations);
        assert_eq!(
            vec![default_master_weight(), vec![(0_usize, OrderedFloat(1.0))]],
            model.delta_weights
        );
    }

    /// # three-master weight family
    /// >>> models.VariationModel([{'wght':-1}, {'wght': 0}, {'wght': 1}]).locations
    /// [{}, {'wght': -1}, {'wght': 1}]
    /// >>> models.VariationModel([{'wght':-1}, {'wght': 0}, {'wght': 1}]).deltaWeights
    /// [{}, {0: 1.0}, {0: 1.0}]
    #[test]
    fn delta_weights_for_3_master_weight_variable_family() {
        let weight_minus_1 = norm_loc(&[("wght", -1.0)]);
        let weight_0 = norm_loc(&[("wght", 0.0)]);
        let weight_1 = norm_loc(&[("wght", 1.0)]);
        let locations = HashSet::from([weight_1.clone(), weight_0.clone(), weight_minus_1.clone()]);
        let axes = vec![axis("wght")];
        let model = VariationModel::new(locations, axes).unwrap();

        assert_eq!(vec![weight_0, weight_minus_1, weight_1], model.locations);
        assert_eq!(
            vec![
                default_master_weight(),
                vec![(0_usize, OrderedFloat(1.0))],
                vec![(0_usize, OrderedFloat(1.0))]
            ],
            model.delta_weights
        );
    }

    /// # corner-master weight + width
    /// >>> models.VariationModel([{'wght':0, 'wdth': 0}, {'wght':1, 'wdth': 0}, {'wght':0, 'wdth': 1}, {'wght':1, 'wdth': 1}]).locations
    /// [{}, {'wdth': 1}, {'wght': 1}, {'wght': 1, 'wdth': 1}]
    /// >>> models.VariationModel([{'wght':0, 'wdth': 0}, {'wght':1, 'wdth': 0}, {'wght':0, 'wdth': 1}, {'wght':1, 'wdth': 1}]).deltaWeights
    /// [{}, {0: 1.0}, {0: 1.0}, {0: 1.0, 1: 1.0, 2: 1.0}]
    #[test]
    fn delta_weights_for_corner_master_weight_width_family() {
        let wght0_wdth0 = norm_loc(&[("wght", 0.0), ("wdth", 0.0)]);
        let wght0_wdth1 = norm_loc(&[("wght", 0.0), ("wdth", 1.0)]);
        let wght1_wdth0 = norm_loc(&[("wght", 1.0), ("wdth", 0.0)]);
        let wght1_wdth1 = norm_loc(&[("wght", 1.0), ("wdth", 1.0)]);
        let locations = HashSet::from([
            wght0_wdth0.clone(),
            wght0_wdth1.clone(),
            wght1_wdth0.clone(),
            wght1_wdth1.clone(),
        ]);
        let axes = vec![axis("wght"), axis("wdth")];
        let model = VariationModel::new(locations, axes).unwrap();

        assert_eq!(
            vec![wght0_wdth0, wght1_wdth0, wght0_wdth1, wght1_wdth1],
            model.locations
        );
        assert_eq!(
            vec![
                default_master_weight(),
                vec![(0_usize, OrderedFloat(1.0))],
                vec![(0_usize, OrderedFloat(1.0))],
                vec![
                    (0_usize, OrderedFloat(1.0)),
                    (1_usize, OrderedFloat(1.0)),
                    (2_usize, OrderedFloat(1.0))
                ],
            ],
            model.delta_weights
        );
    }

    /// # corner-master weight + width rig with a default master and a fixup
    /// >>> models.VariationModel([{'wght':0, 'wdth': 0}, {'wght':-1, 'wdth': -1}, {'wght':-1, 'wdth': 1}, {'wght':1, 'wdth': -1}, {'wght':1, 'wdth': 1}, {'wght':0.5, 'wdth': 0.5}], axisOrder=['wght', 'wdth']).locations
    /// [{}, {'wght': -1, 'wdth': -1}, {'wght': -1, 'wdth': 1}, {'wght': 1, 'wdth': -1}, {'wght': 0.5, 'wdth': 0.5}, {'wght': 1, 'wdth': 1}]
    /// >>> models.VariationModel([{'wght':0, 'wdth': 0}, {'wght':-1, 'wdth': -1}, {'wght':-1, 'wdth': 1}, {'wght':1, 'wdth': -1}, {'wght':1, 'wdth': 1}, {'wght':0.5, 'wdth': 0.5}], axisOrder=['wght', 'wdth']).deltaWeights
    /// [{}, {0: 1.0}, {0: 1.0}, {0: 1.0}, {0: 1.0}, {0: 1.0}]
    #[test]
    fn delta_weights_for_corner_default_and_fixup_master_weight_width_family() {
        let default_master = norm_loc(&[("wght", 0.0), ("wdth", 0.0)]);
        let min_wght_min_wdth = norm_loc(&[("wght", -1.0), ("wdth", -1.0)]);
        let min_wght_max_wdth = norm_loc(&[("wght", -1.0), ("wdth", 1.0)]);
        let max_wght_min_wdth = norm_loc(&[("wght", 1.0), ("wdth", -1.0)]);
        let max_wght_max_wdth = norm_loc(&[("wght", 1.0), ("wdth", 1.0)]);
        let fixup = norm_loc(&[("wght", 0.5), ("wdth", 0.5)]);
        let locations = HashSet::from([
            // Default master
            default_master.clone(),
            // Corners: the far ends of each axis
            max_wght_max_wdth.clone(),
            max_wght_min_wdth.clone(),
            min_wght_max_wdth.clone(),
            min_wght_min_wdth.clone(),
            // A fixup or knockout
            fixup.clone(),
        ]);
        let axes = vec![axis("wght"), axis("wdth")];
        let model = VariationModel::new(locations, axes).unwrap();

        assert_eq!(
            vec![
                default_master,
                min_wght_min_wdth,
                min_wght_max_wdth,
                max_wght_min_wdth,
                fixup,
                max_wght_max_wdth
            ],
            model.locations
        );
        assert_eq!(
            vec![
                default_master_weight(),
                vec![(0_usize, OrderedFloat(1.0))],
                vec![(0_usize, OrderedFloat(1.0))],
                vec![(0_usize, OrderedFloat(1.0))],
                vec![(0_usize, OrderedFloat(1.0))],
                vec![(0_usize, OrderedFloat(1.0))],
            ],
            model.delta_weights
        );
    }

    /// A scenario from models_test.py::test_init
    ///
    /// <https://github.com/fonttools/fonttools/blob/bf265ce49e0cae6f032420a4c80c31d8e16285b8/Tests/varLib/models_test.py#L199>
    #[test]
    fn delta_weights_for_many_master_weight_width_family() {
        let locations = HashSet::from([
            norm_loc(&[("wght", 0.55), ("wdth", 0.0)]),
            norm_loc(&[("wght", -0.55), ("wdth", 0.0)]),
            norm_loc(&[("wght", -1.0), ("wdth", 0.0)]),
            norm_loc(&[("wght", 0.0), ("wdth", 1.0)]),
            norm_loc(&[("wght", 0.66), ("wdth", 1.0)]),
            norm_loc(&[("wght", 0.66), ("wdth", 0.66)]),
            norm_loc(&[("wght", 0.0), ("wdth", 0.0)]),
            norm_loc(&[("wght", 1.0), ("wdth", 1.0)]),
            norm_loc(&[("wght", 1.0), ("wdth", 0.0)]),
        ]);
        let axes = vec![axis("wght"), axis("wdth")];
        let model = VariationModel::new(locations, axes).unwrap();

        assert_eq!(
            vec![
                norm_loc(&[("wght", 0.0), ("wdth", 0.0)]),
                norm_loc(&[("wght", -0.55), ("wdth", 0.0)]),
                norm_loc(&[("wght", -1.0), ("wdth", 0.0)]),
                norm_loc(&[("wght", 0.55), ("wdth", 0.0)]),
                norm_loc(&[("wght", 1.0), ("wdth", 0.0)]),
                norm_loc(&[("wght", 0.0), ("wdth", 1.0)]),
                norm_loc(&[("wght", 1.0), ("wdth", 1.0)]),
                norm_loc(&[("wght", 0.66), ("wdth", 1.0)]),
                norm_loc(&[("wght", 0.66), ("wdth", 0.66)]),
            ],
            model.locations
        );

        assert_eq!(
            vec![
                default_master_weight(),
                vec![(0_usize, OrderedFloat(1.0))],
                vec![(0_usize, OrderedFloat(1.0))],
                vec![(0_usize, OrderedFloat(1.0))],
                vec![(0_usize, OrderedFloat(1.0))],
                vec![(0_usize, OrderedFloat(1.0))],
                vec![
                    (0_usize, OrderedFloat(1.0)),
                    (4_usize, OrderedFloat(1.0)),
                    (5_usize, OrderedFloat(1.0))
                ],
                vec![
                    (0_usize, OrderedFloat(1.0)),
                    (3_usize, OrderedFloat(0.7555555)),
                    (4_usize, OrderedFloat(0.24444449)),
                    (5_usize, OrderedFloat(1.0)),
                    (6_usize, OrderedFloat(0.66))
                ],
                vec![
                    (0_usize, OrderedFloat(1.0)),
                    (3_usize, OrderedFloat(0.7555555)),
                    (4_usize, OrderedFloat(0.24444449)),
                    (5_usize, OrderedFloat(0.66)),
                    (6_usize, OrderedFloat(0.43560004)),
                    (7_usize, OrderedFloat(0.66))
                ],
            ],
            model.delta_weights
        );
    }

    /// A scenario from models_test.py::test_init
    ///
    /// <https://github.com/fonttools/fonttools/blob/bf265ce49e0cae6f032420a4c80c31d8e16285b8/Tests/varLib/models_test.py#L259>
    #[test]
    fn delta_weights_for_foo_bar_family_case_1() {
        let locations = HashSet::from([
            norm_loc(&[("foo", 0.0), ("bar", 0.0)]),
            norm_loc(&[("foo", 0.0), ("bar", 0.5)]),
            norm_loc(&[("foo", 0.0), ("bar", 1.0)]),
            norm_loc(&[("foo", 1.0), ("bar", 0.0)]),
            norm_loc(&[("foo", 1.0), ("bar", 0.5)]),
            norm_loc(&[("foo", 1.0), ("bar", 1.0)]),
        ]);
        let axes = vec![axis("bar"), axis("foo")];
        let model = VariationModel::new(locations, axes).unwrap();

        assert_eq!(
            vec![
                norm_loc(&[("foo", 0.0), ("bar", 0.0)]),
                norm_loc(&[("foo", 0.0), ("bar", 0.5)]),
                norm_loc(&[("foo", 0.0), ("bar", 1.0)]),
                norm_loc(&[("foo", 1.0), ("bar", 0.0)]),
                norm_loc(&[("foo", 1.0), ("bar", 0.5)]),
                norm_loc(&[("foo", 1.0), ("bar", 1.0)]),
            ],
            model.locations
        );
        assert_eq!(
            vec![
                default_master_weight(),
                vec![(0_usize, OrderedFloat(1.0))],
                vec![(0_usize, OrderedFloat(1.0))],
                vec![(0_usize, OrderedFloat(1.0))],
                vec![
                    (0_usize, OrderedFloat(1.0)),
                    (1_usize, OrderedFloat(1.0)),
                    (3_usize, OrderedFloat(1.0))
                ],
                vec![
                    (0_usize, OrderedFloat(1.0)),
                    (2_usize, OrderedFloat(1.0)),
                    (3_usize, OrderedFloat(1.0))
                ],
            ],
            model.delta_weights
        );
    }

    /// A scenario from models_test.py::test_init
    ///
    /// <https://github.com/fonttools/fonttools/blob/bf265ce49e0cae6f032420a4c80c31d8e16285b8/Tests/varLib/models_test.py#L294>
    #[test]
    fn delta_weights_for_foo_bar_family_case_2() {
        let locations = HashSet::from([
            norm_loc(&[("foo", 0.0), ("bar", 0.0)]),
            norm_loc(&[("foo", 0.25), ("bar", 0.0)]),
            norm_loc(&[("foo", 0.5), ("bar", 0.0)]),
            norm_loc(&[("foo", 0.75), ("bar", 0.0)]),
            norm_loc(&[("foo", 1.0), ("bar", 0.0)]),
            norm_loc(&[("foo", 0.0), ("bar", 0.25)]),
            norm_loc(&[("foo", 0.0), ("bar", 0.75)]),
            norm_loc(&[("foo", 0.0), ("bar", 1.0)]),
        ]);
        let axes = vec![axis("bar"), axis("foo")];
        let model = VariationModel::new(locations, axes).unwrap();

        assert_eq!(
            vec![
                norm_loc(&[("foo", 0.0), ("bar", 0.0)]),
                norm_loc(&[("foo", 0.0), ("bar", 0.25)]),
                norm_loc(&[("foo", 0.0), ("bar", 0.75)]),
                norm_loc(&[("foo", 0.0), ("bar", 1.0)]),
                norm_loc(&[("foo", 0.25), ("bar", 0.0)]),
                norm_loc(&[("foo", 0.5), ("bar", 0.0)]),
                norm_loc(&[("foo", 0.75), ("bar", 0.0)]),
                norm_loc(&[("foo", 1.0), ("bar", 0.0)]),
            ],
            model.locations
        );
        assert_eq!(
            vec![
                default_master_weight(),
                vec![(0_usize, OrderedFloat(1.0))],
                vec![
                    (0_usize, OrderedFloat(1.0)),
                    (1_usize, OrderedFloat(0.33333334))
                ],
                vec![(0_usize, OrderedFloat(1.0))],
                vec![(0_usize, OrderedFloat(1.0))],
                vec![
                    (0_usize, OrderedFloat(1.0)),
                    (4_usize, OrderedFloat(0.6666667))
                ],
                vec![
                    (0_usize, OrderedFloat(1.0)),
                    (4_usize, OrderedFloat(0.33333334)),
                    (5_usize, OrderedFloat(0.5))
                ],
                vec![(0_usize, OrderedFloat(1.0))],
            ],
            model.delta_weights
        );
    }

    fn region(spec: &[(&str, f32, f32, f32)]) -> VariationRegion {
        let mut region = VariationRegion::new();
        for (tag, min, peak, max) in spec {
            region.insert(Tag::from_str(tag).unwrap(), (*min, *peak, *max).into());
        }
        region
    }

    #[test]
    fn compute_simple_delta_corner_masters() {
        let origin = norm_loc(&[("wght", 0.0), ("wdth", 0.0)]);
        let max_wght = norm_loc(&[("wght", 1.0), ("wdth", 0.0)]);
        let max_wdth = norm_loc(&[("wght", 0.0), ("wdth", 1.0)]);
        let max_wght_wdth = norm_loc(&[("wght", 1.0), ("wdth", 1.0)]);
        let locations = HashSet::from([
            origin.clone(),
            max_wght.clone(),
            max_wdth.clone(),
            max_wght_wdth.clone(),
        ]);
        let axes = vec![axis("wght"), axis("wdth")];
        let model = VariationModel::new(locations, axes).unwrap();

        let point_seqs = HashMap::from([
            (origin, vec![Point::new(10.0, 10.0)]),
            (max_wght, vec![Point::new(12.0, 11.0)]),
            (max_wdth, vec![Point::new(11.0, 12.0)]),
            (max_wght_wdth, vec![Point::new(14.0, 11.0)]),
        ]);

        assert_eq!(
            vec![
                // default
                (
                    region(&[("wght", 0.0, 0.0, 0.0), ("wdth", 0.0, 0.0, 0.0)]),
                    vec![Vec2::new(10.0, 10.0)]
                ),
                // at max weight/width no other master has influence so it's just delta from default
                (
                    region(&[("wght", 0.0, 1.0, 1.0), ("wdth", 0.0, 0.0, 0.0)]),
                    vec![Vec2::new(2.0, 1.0)]
                ),
                (
                    region(&[("wght", 0.0, 0.0, 0.0), ("wdth", 0.0, 1.0, 1.0)]),
                    vec![Vec2::new(1.0, 2.0)]
                ),
                // at max wdth and wght the deltas for max_wght and max_wdth are in full effect
                // so we get (10+2+1, 10+1+2) "for free" and our delta is from there to (14, 11)
                (
                    region(&[("wght", 0.0, 1.0, 1.0), ("wdth", 0.0, 1.0, 1.0)]),
                    vec![Vec2::new(1.0, -2.0)]
                ),
            ],
            model.deltas(&point_seqs).unwrap()
        );
    }

    #[test]
    fn compute_1d_deltas() {
        let origin = norm_loc(&[("wght", 0.0)]);
        let max_wght = norm_loc(&[("wght", 1.0)]);
        let min_wght = norm_loc(&[("wght", -1.0)]);
        let locations = HashSet::from([origin.clone(), max_wght.clone(), min_wght.clone()]);
        let axes = vec![axis("wght")];
        let model = VariationModel::new(locations, axes).unwrap();

        let point_seqs = HashMap::from([
            (origin, vec![10.0]),
            (max_wght, vec![12.0]),
            (min_wght, vec![5.0]),
        ]);

        assert_eq!(
            vec![
                (region(&[("wght", 0.0, 0.0, 0.0)]), vec![10.0]),
                (region(&[("wght", -1.0, -1.0, 0.0)]), vec![-5.0]),
                (region(&[("wght", 0.0, 1.0, 1.0)]), vec![2.0]),
            ],
            model.deltas(&point_seqs).unwrap()
        );
    }
}<|MERGE_RESOLUTION|>--- conflicted
+++ resolved
@@ -667,14 +667,8 @@
                     axis_regions.insert(*tag, axis_region);
                 }
             }
-<<<<<<< HEAD
             for (tag, tent) in axis_regions {
                 region.insert(tag, tent);
-=======
-            // Weird things happen when the regions aren't formed in the axis order
-            for tag in axis_order {
-                region.insert(*tag, axis_regions.remove(tag).unwrap_or_else(Tent::zeroes));
->>>>>>> 927d330f
             }
         }
         influence.push(region);
